--- conflicted
+++ resolved
@@ -79,17 +79,6 @@
     'ATTN_PARAM'
 ]
 
-<<<<<<< HEAD
-NORM_AXIS = [
-    (0,),
-    (-1,),
-    (1, 3),
-    (1, 2, 3)
-]
-
-
-PARAMETERIZATIONS = ['NTK', 'STANDARD']
-=======
 LAYER_NORM = [
     'C',
     'HC',
@@ -108,7 +97,6 @@
     'NTK',
     'STANDARD'
 ]
->>>>>>> acd5171a
 
 test_utils.update_test_tolerance()
 
@@ -124,10 +112,6 @@
 
 
 def _get_net(W_std, b_std, filter_shape, is_conv, use_pooling, is_res, padding,
-<<<<<<< HEAD
-             phi, strides, width, is_ntk, proj_into_2d, norm_axis,
-             parameterization):
-=======
              phi, strides, width, is_ntk, proj_into_2d, pool_type, layer_norm,
              parameterization, use_dropout):
 
@@ -168,7 +152,6 @@
 
   logging.warning(f'DIMENSION NUMBERS: {dimension_numbers}')
 
->>>>>>> acd5171a
   fc = partial(
       stax.Dense, W_std=W_std, b_std=b_std, parameterization=parameterization)
 
@@ -187,15 +170,6 @@
   rate = np.onp.random.uniform(0.5, 0.9)
   dropout = stax.Dropout(rate, mode='train')
 
-<<<<<<< HEAD
-  # If norm_axis is 0, then testing batchnorm; otherwise, layernorm
-  if norm_axis is None:
-    norm = stax.Identity()
-  elif norm_axis == 0 or norm_axis == (0,):
-    norm = stax.BatchNormRelu((0,))
-  else:
-    norm = stax.LayerNorm(axis=norm_axis)
-=======
   if pool_type == 'AVG':
     pool_fn = stax.AvgPool
     global_pool_fn = stax.GlobalAvgPool
@@ -219,7 +193,6 @@
                                                 batch_axis=batch_axis,
                                                 channel_axis=channel_axis))
   res_unit = stax.serial(dropout_or_identity, affine, pool_or_identity)
->>>>>>> acd5171a
   if is_res:
     block = stax.serial(
         affine,
@@ -227,15 +200,6 @@
         stax.parallel(stax.Identity(),
                       res_unit),
         stax.FanInSum(),
-<<<<<<< HEAD
-        norm
-        )
-  else:
-    block = stax.serial(
-        affine, res_unit,
-        norm
-        )
-=======
         layer_norm_or_identity,
         phi)
   else:
@@ -244,7 +208,6 @@
         res_unit,
         layer_norm_or_identity,
         phi)
->>>>>>> acd5171a
 
   if proj_into_2d == 'FLAT':
     proj_layer = stax.Flatten(batch_axis, 0)
@@ -378,19 +341,11 @@
     parameterization = 'ntk'
     use_dropout = False
 
-<<<<<<< HEAD
-    self._check_agreement_with_empirical(W_std, b_std, filter_size, is_conv,
-                                         is_ntk, is_res, norm_axis, padding,
-                                         phi, proj_into_2d, same_inputs,
-                                         strides, use_pooling, width,
-                                         parameterization)
-=======
     net = _get_net(W_std, b_std, filter_shape, is_conv, use_pooling, is_res,
                    padding, phi, strides, width, is_ntk, proj_into_2d,
                    pool_type, layer_norm, parameterization, use_dropout)
     self._check_agreement_with_empirical(net, same_inputs, is_conv, use_dropout,
                                          is_ntk, proj_into_2d)
->>>>>>> acd5171a
 
   # pylint: disable=g-complex-comprehension
   @jtu.parameterized.named_parameters(
@@ -430,13 +385,9 @@
     strides = STRIDES[0]
     phi = stax.Relu()
     use_pooling, is_res = False, False
-<<<<<<< HEAD
-    norm_axis = None
-=======
     layer_norm = None
     pool_type = 'AVG'
     use_dropout = False
->>>>>>> acd5171a
 
     # Check for duplicate / incorrectly-shaped NN configs / wrong backend.
     if is_conv:
@@ -445,30 +396,15 @@
     elif proj_into_2d != PROJECTIONS[0]:
       raise jtu.SkipTest('FC models do not have these parameters.')
 
-<<<<<<< HEAD
-    self._check_agreement_with_empirical(W_std, b_std, filter_size, is_conv,
-                                         is_ntk, is_res, norm_axis, padding,
-                                         phi, proj_into_2d, same_inputs,
-                                         strides, use_pooling, width,
-                                         parameterization)
-=======
     net = _get_net(W_std, b_std, filter_shape, is_conv, use_pooling, is_res,
                    padding, phi, strides, width, is_ntk, proj_into_2d,
                    pool_type, layer_norm, parameterization, use_dropout)
     self._check_agreement_with_empirical(net, same_inputs, is_conv, use_dropout,
                                          is_ntk, proj_into_2d)
->>>>>>> acd5171a
 
   @jtu.parameterized.named_parameters(
       jtu.cases_from_list({
           'testcase_name':
-<<<<<<< HEAD
-            '_{}_{}_{}_{}_{}_{}'.format(
-                model, width,
-                'same_inputs' if same_inputs else 'different_inputs',
-                'NTK' if is_ntk else 'NNGP', proj_into_2d,
-                'norm_axis=%s' % str(norm_axis)),
-=======
               '_{}_{}_{}_{}_{}_{}'.format(
                   model,
                   width,
@@ -476,7 +412,6 @@
                   'NTK' if is_ntk else 'NNGP',
                   proj_into_2d,
                   'layer_norm=%s' % str(layer_norm)),
->>>>>>> acd5171a
           'model':
               model,
           'width':
@@ -486,18 +421,6 @@
           'is_ntk':
               is_ntk,
           'proj_into_2d':
-<<<<<<< HEAD
-            proj_into_2d,
-          'norm_axis':
-            norm_axis
-      } for model in MODELS for width in WIDTHS
-      for same_inputs in [False, True]
-      for is_ntk in [False, True]
-      for proj_into_2d in PROJECTIONS[:2]
-      for norm_axis in NORM_AXIS))
-  def test_layernorm(self, model, width, same_inputs, is_ntk,
-      proj_into_2d, norm_axis):
-=======
               proj_into_2d,
           'layer_norm':
               layer_norm
@@ -514,17 +437,12 @@
                      is_ntk,
                      proj_into_2d,
                      layer_norm):
->>>>>>> acd5171a
     is_conv = 'conv' in model
     # Check for duplicate / incorrectly-shaped NN configs / wrong backend.
     if is_conv:
       if xla_bridge.get_backend().platform == 'cpu':
         raise jtu.SkipTest('Not running CNN models on CPU to save time.')
-<<<<<<< HEAD
-    elif proj_into_2d != PROJECTIONS[0] or norm_axis != NORM_AXIS[0]:
-=======
     elif proj_into_2d != PROJECTIONS[0] or layer_norm not in ('C', 'NC'):
->>>>>>> acd5171a
       raise jtu.SkipTest('FC models do not have these parameters.')
 
     W_std, b_std = 2.**0.5, 0.5**0.5
@@ -537,15 +455,6 @@
     pool_type = 'AVG'
     use_dropout = False
 
-<<<<<<< HEAD
-    # when testing batchnorm, use batch size 5 (instead of 2)
-    input_shape = INPUT_SHAPE if 0 not in norm_axis else (5,) + INPUT_SHAPE[1:]
-    self._check_agreement_with_empirical(W_std, b_std, filter_size, is_conv,
-                                         is_ntk, is_res, norm_axis, padding,
-                                         phi, proj_into_2d, same_inputs,
-                                         strides, use_pooling, width,
-                                         parameterization, input_shape=input_shape)
-=======
     net = _get_net(W_std, b_std, filter_shape, is_conv, use_pooling, is_res,
                    padding, phi, strides, width, is_ntk, proj_into_2d,
                    pool_type, layer_norm, parameterization, use_dropout)
@@ -599,7 +508,6 @@
                         padding, filter_shape, strides, normalize_edges)
     self._check_agreement_with_empirical(net, same_inputs, is_conv, use_dropout,
                                          is_ntk, proj_into_2d)
->>>>>>> acd5171a
 
   def test_avg_pool(self):
     X1 = np.ones((4, 2, 3, 2))
@@ -650,20 +558,6 @@
     self.assertAllClose((nngp, cov1, cov2), (ker.nngp, ker.cov1, ker.cov2),
                         True)
 
-<<<<<<< HEAD
-  def _check_agreement_with_empirical(self, W_std, b_std, filter_size, is_conv,
-                                      is_ntk, is_res, norm_axis, padding, phi,
-                                      proj_into_2d, same_inputs, strides,
-                                      use_pooling, width, parameterization,
-                                      input_shape=INPUT_SHAPE):
-    key = random.PRNGKey(1)
-    x1, x2 = _get_inputs(key, is_conv, same_inputs, input_shape)
-    init_fn, apply_fn, kernel_fn = _get_net(W_std, b_std, filter_size, is_conv,
-                                            use_pooling, is_res, padding, phi,
-                                            strides, width, is_ntk,
-                                            proj_into_2d, norm_axis,
-                                            parameterization)
-=======
   @jtu.parameterized.named_parameters(
       jtu.cases_from_list({
           'testcase_name':
@@ -745,7 +639,6 @@
         for kern in ['nngp', 'ntk']))
   def test_sparse_inputs(self, act, kernel):
     key = random.PRNGKey(1)
->>>>>>> acd5171a
 
     input_count = 4
     sparse_count = 2
@@ -755,18 +648,9 @@
     # NOTE(schsam): It seems that convergence is slower when inputs are sparse.
     samples = N_SAMPLES
 
-<<<<<<< HEAD
-    if (x2 is not None or is_ntk) and norm_axis == (0,):
-      # TODO(Greg): implement
-      return
-    if proj_into_2d == 'ATTN_PARAM':
-      # no analytic kernel available, just test forward/backward pass
-      _get_empirical(1, 'ntk' if is_ntk else 'nngp')
-=======
     if xla_bridge.get_backend().platform == 'gpu':
       jtu._default_tolerance[np.onp.dtype(np.onp.float64)] = 5e-4
       samples = 100 * N_SAMPLES
->>>>>>> acd5171a
     else:
       jtu._default_tolerance[np.onp.dtype(np.onp.float32)] = 5e-2
       jtu._default_tolerance[np.onp.dtype(np.onp.float64)] = 5e-3
