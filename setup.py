--- conflicted
+++ resolved
@@ -27,16 +27,10 @@
 
 
 INSTALL_REQUIRES = [
-<<<<<<< HEAD
-    'jaxlib>=0.1.36',
-    'jax>=0.1.53',
+    'jaxlib>=0.1.37',
+    'jax>=0.1.55',
     'frozendict',
     'quadpy'
-=======
-    'jaxlib>=0.1.37',
-    'jax>=0.1.55',
-    'frozendict'
->>>>>>> a3bafeec
 ]
 
 
